"""
The underlying architecture of the bidirectional LSTM network used in PARROT

.............................................................................
idptools-parrot was developed by the Holehouse lab
     Original release ---- 2020

Question/comments/concerns? Raise an issue on github:
https://github.com/idptools/parrot

Licensed under the MIT license. 
"""
import torch
import torch.nn as nn
import pytorch_lightning as L
# import lightning as L
from torch import optim
from torch.utils.data import DataLoader
from torchmetrics import Accuracy, MeanSquaredError, R2Score
import numpy as np

import os
import datetime
import IPython

from parrot import process_input_data as pid
<<<<<<< HEAD
=======
from parrot import train_network
from parrot import brnn_plot
>>>>>>> 1c823d06
from parrot.tools import validate_args
from parrot.tools import dataset_warnings
from parrot.layers import ToMatrixLayer

class ParrotDataModule(L.LightningDataModule):
    def __init__(self, tsv_file, 
                        num_classes, 
                        datatype, 
                        batch_size=32, 
                        encode='onehot', 
                        fractions=[0.6, 0.25, 0.15], 
                        split_file=None,
                        excludeSeqID=False,
                        ignore_warnings=False,
                        save_splits=True,
                 ):
        """_summary_

        Parameters
        ----------
        tsv_file : _type_
            _description_
        num_classes : _type_
            _description_
        datatype : str
            residues or sequence
        batch_size : int, optional
            _description_, by default 32
        encode : str, optional
            _description_, by default 'onehot'
        fractions : list, optional
            _description_, by default [0.6, 0.25, 0.15]
        split_file : _type_, optional
            _description_, by default None
        excludeSeqID : bool, optional
            _description_, by default False
        ignore_warnings : bool, optional
            _description_, by default False
        save_splits : bool, optional
            _description_, by default True
        """
        super().__init__()
        self.tsv_file = tsv_file
        self.num_classes = num_classes
        self.datatype = datatype
        self.batch_size = batch_size
        self.encode = encode

        self.problem_type, self.collate_function = validate_args.set_ml_task(self.num_classes, self.datatype)
        self.encoding_scheme, self.encoder, self.input_size = validate_args.set_encoding_scheme(self.encode)

        self.fractions = fractions
        
        self.split_file = split_file
        self.excludeSeqID = excludeSeqID
        self.ignore_warnings = ignore_warnings
        self.save_splits = save_splits

        num_cpus = os.cpu_count()
        if num_cpus <= 32:
            self.num_workers = num_cpus
        else: 
            self.num_workers = num_cpus/4

    
        # if true and split file has not been provided
        if self.save_splits and not os.path.isfile(self.split_file):
            # take TSV file
            network_file = os.path.abspath(self.tsv_file)
            # Extract tsv filename without the extension and parent directory of TSV
            filename_prefix, parent_dir = validate_args.split_file_and_directory(network_file)
            self.split_file = f"{filename_prefix}_split_file.txt"

        self.num_workers = os.cpu_count() if os.cpu_count() <= 32 else os.cpu_count()/4


    def prepare_data(self):
        pid.split_data(self.tsv_file, datatype=self.datatype, 
                                problem_type=self.problem_type,
                                num_classes=self.num_classes,
                                excludeSeqID=self.excludeSeqID, 
                                split_file=self.split_file, 
                                encoding_scheme=self.encoding_scheme, 
                                encoder=self.encoder, 
                                percent_val=self.fractions[1], 
                                percent_test=self.fractions[2],
                                ignoreWarnings=self.ignore_warnings,
                )        

    def setup(self, stage=None):
    
        self.train, self.val, self.test = pid.split_data(self.tsv_file, datatype=self.datatype, 
                                                          problem_type=self.problem_type,
                                                          num_classes=self.num_classes,
                                                          excludeSeqID=self.excludeSeqID, 
                                                          split_file=self.split_file, 
                                                          encoding_scheme=self.encoding_scheme, 
                                                          encoder=self.encoder, 
                                                          percent_val=self.fractions[1], 
                                                          percent_test=self.fractions[2],
                                                          ignoreWarnings=self.ignore_warnings,
                                                        )
    
    def train_dataloader(self):
        # Create and return the training dataloader
        return DataLoader(self.train, batch_size=self.batch_size, 
                          collate_fn=self.collate_function,
<<<<<<< HEAD
                          shuffle=True, num_workers=self.num_workers)
=======
                          shuffle=True, num_workers=32)
>>>>>>> 1c823d06

    def val_dataloader(self):
        # Create and return the validation dataloader
        return DataLoader(self.val, batch_size=self.batch_size, 
                            collate_fn=self.collate_function,
                            shuffle=False,
<<<<<<< HEAD
                            num_workers=self.num_workers)
=======
                            num_workers=32)
>>>>>>> 1c823d06
    
    def test_dataloader(self):
        # Create and return the test dataloader
        return DataLoader(self.test, batch_size=1, collate_fn=self.collate_function)

class BRNN_MtM(L.LightningModule):
    """A PyTorch many-to-many bidirectional recurrent neural network

    A class containing the PyTorch implementation of a BRNN. The network consists
    of repeating LSTM units in the hidden layers that propogate sequence information
    in both the foward and reverse directions. A final fully connected layer
    aggregates the deepest hidden layers of both directions and produces the
    outputs.

    "Many-to-many" refers to the fact that the network will produce outputs 
    corresponding to every item of the input sequence. For example, an input 
    sequence of length 10 will produce 10 sequential outputs.

    Attributes
    ----------
    lstm_hidden_size : int
        Size of hidden vectors in the network
    num_lstm_layers : int
        Number of hidden layers (for each direction) in the network
    num_classes : int
        Number of classes for the machine learning task. If it is a regression
        problem, `num_classes` should be 1. If it is a classification problem,
        it should be the number of classes.
    lstm : PyTorch LSTM object
        The bidirectional LSTM layer(s) of the recurrent neural network.
    fc : PyTorch Linear object  
        The fully connected linear layer of the recurrent neural network. Across 
        the length of the input sequence, this layer aggregates the output of the
        LSTM nodes from the deepest forward layer and deepest reverse layer and
        returns the output for that residue in the sequence.
    """

    def __init__(self, input_size, lstm_hidden_size, num_lstm_layers, 
                        num_classes, problem_type,
                        datatype, **kwargs):
        """
        Parameters
        ----------
        input_size : int
            Length of the input vectors at each timestep
        lstm_hidden_size : int
            Size of hidden vectors in the network
        num_lstm_layers : int
            Number of hidden layers (for each direction) in the network
        num_classes : int
            Number of classes for the machine learning task. If it is a regression
            problem, `num_classes` should be 1. If it is a classification problem,
            it should be the number of classes.
        """

        super(BRNN_MtM, self).__init__()
        self.lstm_hidden_size = lstm_hidden_size
        self.num_lstm_layers = num_lstm_layers
        self.num_classes = num_classes
        self.datatype = datatype
        self.problem_type = problem_type
        
        self.num_linear_layers = kwargs.get("num_linear_layers", 1)
        self.optimizer_name = kwargs.get('optimizer_name', 'Adam')
        self.linear_hidden_size = kwargs.get('linear_hidden_size', None)
        self.learn_rate = kwargs.get('learn_rate', 1e-3)
        self.dropout = kwargs.get('dropout', None)

        # Core Model architecture!
        self.lstm = nn.LSTM(input_size, lstm_hidden_size, num_lstm_layers,
                                batch_first=True, bidirectional=True)
        
        # improve generalization, stability, and model capacity
        self.layer_norm = nn.LayerNorm(lstm_hidden_size*2)

        if self.num_linear_layers == 1:
            self.output_layer = nn.Linear(in_features=lstm_hidden_size*2,  # *2 for bidirection
                                        out_features=num_classes)
        elif self.num_linear_layers == 2:
            self.linear_layers = nn.ModuleList()
            self.linear_layers.append(nn.Linear(lstm_hidden_size*2, self.linear_hidden_size)) 
            self.output_layer = nn.Linear(self.linear_hidden_size, num_classes)
        else:
            self.linear_layers = nn.ModuleList()
            # increase LSTM embedding to linear hidden size dimension * 2 because bidirection-LSTM
            # add first layer
            self.linear_layers.append(nn.Linear(lstm_hidden_size*2, self.linear_hidden_size)) 
            
            # add layers 2 to n-1, this is only used if num_linear_layers > 2 because first and last layer is predefined
            for i in range(1, self.num_linear_layers-1):
                self.linear_layers.append(nn.ReLU(nn.Linear(self.linear_hidden_size, self.linear_hidden_size)))
                if i % 2 == 1 and self.dropout:
                    self.linear_layers.append(nn.Dropout(self.dropout))
            
            # add final output layer
            self.output_layer = nn.Linear(self.linear_hidden_size, num_classes)

        # set optimizer parameters
        if self.optimizer_name == "SGD":
            self.momentum = kwargs.get('momentum', 0.99)
        elif self.optimizer_name == "Adam":
            self.beta1 = kwargs.get('beta1', 0.9)
            self.beta2 = kwargs.get('beta2', 0.999)
            self.eps = kwargs.get('eps', 1e-8)
            self.weight_decay = kwargs.get('weight_decay', 0)
        elif self.optimizer_name == "AdamW":
            self.beta1 = kwargs.get('beta1', 0.9)
            self.beta2 = kwargs.get('beta2', 0.999)
            self.eps = kwargs.get('eps', 1e-8)
            self.weight_decay = kwargs.get('weight_decay',1e-2)

        # Set loss criteria
        if self.problem_type == 'regression':
            self.r2_score = R2Score(compute_on_cpu=True)
            if self.datatype == 'residues':
                # self.criterion = nn.MSELoss(reduction='mean')
                self.criterion = nn.MSELoss(reduction='sum')
            elif self.datatype == 'sequence':
                self.criterion = nn.L1Loss(reduction='sum')
        elif self.problem_type == 'classification':
            self.accuracy = Accuracy(compute_on_cpu=True)
            self.criterion = nn.CrossEntropyLoss(reduction='sum')
        else:
            raise ValueError("Invalid problem type. Supported options: 'regression', 'classification'.")

        # these are used to monitor the training losses for the *EPOCH*
        self.train_step_losses = []
<<<<<<< HEAD

=======
        self.val_step_losses = []

        # Model architecture!
        self.lstm = nn.LSTM(input_size, hidden_size, num_layers,
                                batch_first=True, bidirectional=True)
        
        self.layer_norm = nn.LayerNorm(hidden_size*2)
            
        self.fc = nn.Linear(in_features=hidden_size*2,  # *2 for bidirection
                                out_features=num_classes)
        
>>>>>>> 1c823d06
        # save them sweet sweet hyperparameters 
        self.save_hyperparameters()

    def forward(self, x):
        """Propogate input sequences through the network to produce outputs

        Parameters
        ----------
        x : 3-dimensional PyTorch IntTensor
            Input sequence to the network. Should be in the format:
            [batch_dim X sequence_length X input_size]

        Returns
        -------
        3-dimensional PyTorch FloatTensor
            Output after propogating the sequences through the network. Will
            be in the format:
            [batch_dim X sequence_length X num_classes]
        """
        # Forward propagate LSTM
        # out: tensor of shape: [batch_size, seq_length, lstm_hidden_size*2]
        out, (h_n, c_n) = self.lstm(x)
        out = self.layer_norm(out)
<<<<<<< HEAD
        if self.num_linear_layers > 1:
            for layer in self.linear_layers:
                out = layer(out)
            out = self.output_layer(out)
        else:
            # Decode the hidden state for each time step
            out = self.output_layer(out)
    
        return out
    
=======
        # Decode the hidden state for each time step
        fc_out = self.fc(out)
        return fc_out

>>>>>>> 1c823d06
    def training_step(self, batch, batch_idx):
        names, vectors, targets = batch
        outputs = self.forward(vectors)
        if self.problem_type == 'regression':
            loss = self.criterion(outputs, targets.float())
        else:
            if self.datatype == 'residues':
                outputs = outputs.permute(0, 2, 1)
            loss = self.criterion(outputs, targets.long())
        
        self.train_step_losses.append(loss)

        self.log('batch_train_loss', loss)
        return loss

    def on_train_epoch_end(self):
        # do something with all training_step outputs, for example:
        epoch_mean = torch.stack(self.train_step_losses).mean()
<<<<<<< HEAD
        self.log("epoch_train_loss", epoch_mean, prog_bar=True)
=======
        self.log("average_epoch_train_loss", epoch_mean, prog_bar=True,sync_dist=True)
>>>>>>> 1c823d06
        
        # free up the memory
        self.train_step_losses.clear()

    def validation_step(self, batch, batch_idx):
        names, vectors, targets = batch
        outputs = self.forward(vectors)
        if self.problem_type == 'regression':
            loss = self.criterion(outputs, targets.float())
            self.r2_score(outputs.view(-1,1), targets.float().view(-1,1))
            self.log('epoch_val_rsquare', self.r2_score)
        else:
            if self.datatype == 'residues':
                outputs = outputs.permute(0, 2, 1)
            loss = self.criterion(outputs, targets.long())   
            accuracy = self.accuracy(outputs, targets.long())
            self.log('epoch_val_accuracy', accuracy,on_step=True)

        self.log('epoch_val_loss', loss)

        return loss
<<<<<<< HEAD

=======
    
    def on_validation_epoch_end(self):
        # compute the average validation loss for the epoch
        mean_epoch_val_loss = torch.stack(self.val_step_losses).mean()
        self.log("average_epoch_val_loss", mean_epoch_val_loss, prog_bar=True,sync_dist=True)
        
        # free up the memory
        self.val_step_losses.clear()
>>>>>>> 1c823d06

    def configure_optimizers(self):
        if self.optimizer_name == "SGD":
            optimizer = optim.SGD(self.parameters(), lr=self.learn_rate, momentum=self.momentum, nesterov=True)
        elif self.optimizer_name == "Adam":
            optimizer = optim.Adam(self.parameters(), lr=self.learn_rate, betas=(self.beta1, self.beta2), eps=self.eps, weight_decay=self.weight_decay)
        elif self.optimizer_name == "AdamW":
            optimizer = optim.AdamW(self.parameters(), lr=self.learn_rate, betas=(self.beta1, self.beta2), eps=self.eps, weight_decay=self.weight_decay)
        else:    
            raise ValueError("Invalid optimizer name. Supported options: 'SGD', 'Adam', 'AdamW'.")
        
        return optimizer

class BRNN_Matrix(L.LightningModule):
    """A PyTorch model to predict a matrix of values from sequence

    Attributes
    ----------
    lstm_hidden_size : int
        Size of hidden vectors in the network
    num_lstm_layers : int
        Number of hidden layers (for each direction) in the network
    num_classes : int
        Number of classes for the machine learning task. If it is a regression
        problem, `num_classes` should be 1. If it is a classification problem,
        it should be the number of classes.
    lstm : PyTorch LSTM object
        The bidirectional LSTM layer(s) of the recurrent neural network.
    fc : PyTorch Linear object  
        The fully connected linear layer of the recurrent neural network. Across 
        the length of the input sequence, this layer aggregates the output of the
        LSTM nodes from the deepest forward layer and deepest reverse layer and
        returns the output for that residue in the sequence.
    """

    def __init__(self, input_size, lstm_hidden_size, num_lstm_layers, 
                        num_classes, problem_type,
                        datatype, optimizer_name="SGD", **kwargs):
        """
        Parameters
        ----------
        input_size : int
            Length of the input vectors at each timestep
        lstm_hidden_size : int
            Size of hidden vectors in the network
        num_lstm_layers : int
            Number of hidden layers (for each direction) in the network
        num_classes : int
            Number of classes for the machine learning task. If it is a regression
            problem, `num_classes` should be 1. If it is a classification problem,
            it should be the number of classes.
        """

        super(BRNN_MtM, self).__init__()
        self.lstm_hidden_size = lstm_hidden_size
        self.num_lstm_layers = num_lstm_layers
        self.num_classes = num_classes
        
        self.datatype = datatype
        self.problem_type = problem_type
        self.optimizer_name = optimizer_name
        self.learn_rate = kwargs.get('learn_rate', 1e-3)

        # set optimizer parameters
        if self.optimizer_name == "SGD":
            self.momentum = kwargs.get('momentum', 0.99)
        elif self.optimizer_name == "Adam":
            self.beta1 = kwargs.get('beta1', 0.9)
            self.beta2 = kwargs.get('beta2', 0.999)
            self.eps = kwargs.get('eps', 1e-8)
            self.weight_decay = kwargs.get('weight_decay', 0)
        elif self.optimizer_name == "AdamW":
            self.beta1 = kwargs.get('beta1', 0.9)
            self.beta2 = kwargs.get('beta2', 0.999)
            self.eps = kwargs.get('eps', 1e-8)
            self.weight_decay = kwargs.get('weight_decay',1e-2)

        # Set loss criteria
        if self.problem_type == 'regression':
            self.r2_score = R2Score(compute_on_cpu=True)
            if self.datatype == 'residues' or self.problem_type == "matrix":
                self.criterion = nn.MSELoss(reduction='sum')
            elif self.datatype == 'sequence':
                self.criterion = nn.L1Loss(reduction='sum')
        elif self.problem_type == 'classification':
            self.accuracy = Accuracy(compute_on_cpu=True)
            self.criterion = nn.CrossEntropyLoss(reduction='sum')
        else:
            raise ValueError("Invalid problem type. Supported options: 'regression', 'classification'.")

        # these are used to monitor the training and validation losses for the *EPOCH*
        self.train_step_losses = []
        self.val_step_losses = []

        # Core Model architecture!
        self.lstm = nn.LSTM(input_size, lstm_hidden_size, num_lstm_layers,
                                batch_first=True, bidirectional=True)
        
        # improve generalization, stability, and model capacity
        self.layer_norm = nn.LayerNorm(lstm_hidden_size*2)

        if self.num_linear_layers == 1:
            self.output_layer = nn.Linear(in_features=lstm_hidden_size*2,  # *2 for bidirection
                                        out_features=num_classes)
        elif self.num_linear_layers == 2:
            self.linear_layers = nn.ModuleList()
            self.linear_layers.append(nn.Linear(lstm_hidden_size*2, self.linear_hidden_size)) 
            self.output_layer = nn.Linear(self.linear_hidden_size, num_classes)
        else:
            self.linear_layers = nn.ModuleList()
            # increase LSTM embedding to linear hidden size dimension * 2 because bidirection-LSTM
            # add first layer
            self.linear_layers.append(nn.Linear(lstm_hidden_size*2, self.linear_hidden_size)) 
            
            # add layers 2 to n-1, this is only used if num_linear_layers > 2 because first and last layer is predefined
            for i in range(1, self.num_linear_layers-1):
                self.linear_layers.append(nn.ReLU(nn.Linear(self.linear_hidden_size, self.linear_hidden_size)))
                if i % 2 == 1 and self.dropout:
                    self.linear_layers.append(nn.Dropout(self.dropout))
            
            # add final output layer
            self.output_layer = nn.Linear(self.linear_hidden_size, num_classes)
        
        # save them sweet sweet hyperparameters 
        self.save_hyperparameters()

    def forward(self, x):
        """Propogate input sequences through the network to produce outputs

        Parameters
        ----------
        x : 3-dimensional PyTorch IntTensor
            Input sequence to the network. Should be in the format:
            [batch_dim X sequence_length X input_size]

        Returns
        -------
        3-dimensional PyTorch FloatTensor
            Output after propogating the sequences through the network. Will
            be in the format:
            [batch_dim X sequence_length X num_classes]
        """
        # Forward propagate LSTM
        # out: tensor of shape: [batch_size, seq_length, lstm_hidden_size*2]
        out, (h_n, c_n) = self.lstm(x)
        out = self.layer_norm(out)
        if self.num_linear_layers > 1:
            for layer in self.linear_layers:
                out = layer(out)
            out = self.output_layer(out)
        else:
            # Decode the hidden state for each time step
            out = self.output_layer(out)
    
        return out
    

    def training_step(self, batch, batch_idx):
        names, vectors, targets = batch
        outputs = self.forward(vectors)
        if self.problem_type == 'regression':
            loss = self.criterion(outputs, targets.float())
        else:
            if self.datatype == 'residues':
                outputs = outputs.permute(0, 2, 1)
            loss = self.criterion(outputs, targets.long())
        
        self.train_step_losses.append(loss)

        self.log('batch_train_loss', loss)
        return loss

    def on_train_epoch_end(self):
        # do something with all training_step outputs, for example:
        epoch_mean = torch.stack(self.train_step_losses).mean()
        self.log("average_epoch_train_loss", epoch_mean, prog_bar=True)
        
        # free up the memory
        self.train_step_losses.clear()


    def validation_step(self, batch, batch_idx):
        names, vectors, targets = batch
        outputs = self.forward(vectors)
        if self.problem_type == 'regression':
            loss = self.criterion(outputs, targets.float())
            self.r2_score(outputs.view(-1,1), targets.float().view(-1,1))
            self.log('batch_val_rsquare', self.r2_score)
        else:
            if self.datatype == 'residues':
                outputs = outputs.permute(0, 2, 1)
            loss = self.criterion(outputs, targets.long())   
            accuracy = self.accuracy(outputs, targets.long())
            self.log('batch_val_accuracy', accuracy)

        self.log('batch_val_loss', loss,)
        self.val_step_losses.append(loss)
        
        return loss
    
    def on_validation_epoch_end(self):
        # compute the average validation loss for the epoch
        mean_epoch_val_loss = torch.stack(self.val_step_losses).mean()
        self.log("average_epoch_val_loss", mean_epoch_val_loss, prog_bar=True)
        
        # free up the memory
        self.val_step_losses.clear()

    def configure_optimizers(self):
        if self.optimizer_name == "SGD":
            optimizer = optim.SGD(self.parameters(), lr=self.learn_rate, momentum=self.momentum, nesterov=True)
        elif self.optimizer_name == "Adam":
            optimizer = optim.Adam(self.parameters(), lr=self.learn_rate, betas=(self.beta1, self.beta2), eps=self.eps, weight_decay=self.weight_decay)
        elif self.optimizer_name == "AdamW":
            # me experimenting
            optimizer = optim.AdamW(self.parameters(), lr=self.learn_rate,
                                     betas=(self.beta1, self.beta2), eps=self.eps,
                                     weight_decay=self.weight_decay, fused=True)
        else:    
            raise ValueError("Invalid optimizer name. Supported options: 'SGD', 'Adam', 'AdamW'.")
        return optimizer











class BRNN_MtO(L.LightningModule):
    """A PyTorch many-to-one bidirectional recurrent neural network

    A class containing the PyTorch implementation of a BRNN. The network consists
    of repeating LSTM units in the hidden layers that propogate sequence information
    in both the foward and reverse directions. A final fully connected layer
    aggregates the deepest hidden layers of both directions and produces the
    output.

    "Many-to-one" refers to the fact that the network will produce a single output 
    for an entire input sequence. For example, an input sequence of length 10 will
    produce only one output.

    Attributes
    ----------
    lstm_hidden_size : int
        Size of hidden vectors in the network
    num_lstm_layers : int
        Number of hidden layers (for each direction) in the network
    num_classes : int
        Number of classes for the machine learning task. If it is a regression
        problem, `num_classes` should be 1. If it is a classification problem,
        it should be the number of classes.
    lstm : PyTorch LSTM object
        The bidirectional LSTM layer(s) of the recurrent neural network.
    fc : PyTorch Linear object  
        The fully connected linear layer of the recurrent neural network. Across 
        the length of the input sequence, this layer aggregates the output of the
        LSTM nodes from the deepest forward layer and deepest reverse layer and
        returns the output for that residue in the sequence.
    """

    def __init__(self, input_size, lstm_hidden_size, 
                            num_lstm_layers, num_classes,
                            problem_type, datatype, learn_rate):
        """
        Parameters
        ----------
        input_size : int
            Length of the input vectors at each timestep
        lstm_hidden_size : int
            Size of hidden vectors in the network
        num_lstm_layers : int
            Number of hidden layers (for each direction) in the network
        num_classes : int
            Number of classes for the machine learning task. If it is a regression
            problem, `num_classes` should be 1. If it is a classification problem,
            it should be the number of classes.
        """

        super(BRNN_MtO, self).__init__()
        self.lstm_hidden_size = lstm_hidden_size
        self.num_lstm_layers = num_lstm_layers
        self.learn_rate = learn_rate
        self.datatype = datatype
        self.problem_type = problem_type
        
        self.save_hyperparameters()
        
        self.lstm = nn.LSTM(input_size, lstm_hidden_size, num_lstm_layers,
                            batch_first=True, bidirectional=True)
        self.fc = nn.Linear(in_features=lstm_hidden_size*2,  # *2 for bidirection
                            out_features=num_classes)
        # Set loss criteria
        if self.problem_type == 'regression':
            if self.datatype == 'residues':
                self.criterion = nn.MSELoss(reduction='sum')
            elif self.datatype == 'sequence':
                self.criterion = nn.L1Loss(reduction='sum')
        elif self.problem_type == 'classification':
            self.criterion = nn.CrossEntropyLoss(reduction='sum')
    
    def forward(self, x):
        """Propogate input sequences through the network to produce outputs

        Parameters
        ----------
        x : 3-dimensional PyTorch IntTensor
            Input sequence to the network. Should be in the format:
            [batch_dim X sequence_length X input_size]

        Returns
        -------
        3-dimensional PyTorch FloatTensor
            Output after propogating the sequences through the network. Will
            be in the format:
            [batch_dim X 1 X num_classes]
        """
        # Forward propagate LSTM
        # out: tensor of shape: [batch_size, seq_length, lstm_hidden_size*2]
        out, (h_n, c_n) = self.lstm(x)

        # Retain the outputs of the last time step in the sequence for both directions
        # (i.e. output of seq[n] in forward direction, seq[0] in reverse direction)
        # forward_last_step = h_n[-2, :, :]
        # reverse_last_step = h_n[-1, :, :]
        # final_outs = torch.cat((forward_last_step, reverse_last_step), -1)

        final_outs = torch.cat((h_n[:, :, :][-2, :], h_n[:, :, :][-1, :]), -1)

        # Decode the hidden state of the last time step
        fc_out = self.fc(final_outs)
        return fc_out


    def training_step(self, batch, batch_idx):
        names, vectors, targets = batch
        outputs = self.forward(vectors)
        if self.problem_type == 'regression':
            loss = self.criterion(outputs, targets.float())
        else:
            if self.datatype == 'residues':
                outputs = outputs.permute(0, 2, 1)
            loss = self.criterion(outputs, targets.long())
        
        self.log('batch_train_loss', loss)
        return loss

    def validation_step(self, batch, batch_idx):
        names, vectors, targets = batch
        outputs = self.forward(vectors)
        if self.problem_type == 'regression':
            loss = self.criterion(outputs, targets.float())
        else:
            if self.datatype == 'residues':
                outputs = outputs.permute(0, 2, 1)
            loss = self.criterion(outputs, targets.long())
        self.log('batch_val_loss', loss)
        return loss

    def configure_optimizers(self):
        optimizer = optim.Adam(self.parameters(), lr=self.learn_rate)
        return optimizer<|MERGE_RESOLUTION|>--- conflicted
+++ resolved
@@ -24,11 +24,6 @@
 import IPython
 
 from parrot import process_input_data as pid
-<<<<<<< HEAD
-=======
-from parrot import train_network
-from parrot import brnn_plot
->>>>>>> 1c823d06
 from parrot.tools import validate_args
 from parrot.tools import dataset_warnings
 from parrot.layers import ToMatrixLayer
@@ -86,7 +81,6 @@
         self.excludeSeqID = excludeSeqID
         self.ignore_warnings = ignore_warnings
         self.save_splits = save_splits
-
         num_cpus = os.cpu_count()
         if num_cpus <= 32:
             self.num_workers = num_cpus
@@ -136,22 +130,14 @@
         # Create and return the training dataloader
         return DataLoader(self.train, batch_size=self.batch_size, 
                           collate_fn=self.collate_function,
-<<<<<<< HEAD
                           shuffle=True, num_workers=self.num_workers)
-=======
-                          shuffle=True, num_workers=32)
->>>>>>> 1c823d06
 
     def val_dataloader(self):
         # Create and return the validation dataloader
         return DataLoader(self.val, batch_size=self.batch_size, 
                             collate_fn=self.collate_function,
                             shuffle=False,
-<<<<<<< HEAD
                             num_workers=self.num_workers)
-=======
-                            num_workers=32)
->>>>>>> 1c823d06
     
     def test_dataloader(self):
         # Create and return the test dataloader
@@ -279,21 +265,7 @@
 
         # these are used to monitor the training losses for the *EPOCH*
         self.train_step_losses = []
-<<<<<<< HEAD
-
-=======
-        self.val_step_losses = []
-
-        # Model architecture!
-        self.lstm = nn.LSTM(input_size, hidden_size, num_layers,
-                                batch_first=True, bidirectional=True)
-        
-        self.layer_norm = nn.LayerNorm(hidden_size*2)
-            
-        self.fc = nn.Linear(in_features=hidden_size*2,  # *2 for bidirection
-                                out_features=num_classes)
-        
->>>>>>> 1c823d06
+
         # save them sweet sweet hyperparameters 
         self.save_hyperparameters()
 
@@ -316,24 +288,11 @@
         # Forward propagate LSTM
         # out: tensor of shape: [batch_size, seq_length, lstm_hidden_size*2]
         out, (h_n, c_n) = self.lstm(x)
-        out = self.layer_norm(out)
-<<<<<<< HEAD
-        if self.num_linear_layers > 1:
-            for layer in self.linear_layers:
-                out = layer(out)
-            out = self.output_layer(out)
-        else:
-            # Decode the hidden state for each time step
-            out = self.output_layer(out)
-    
-        return out
-    
-=======
+        
         # Decode the hidden state for each time step
         fc_out = self.fc(out)
         return fc_out
 
->>>>>>> 1c823d06
     def training_step(self, batch, batch_idx):
         names, vectors, targets = batch
         outputs = self.forward(vectors)
@@ -352,11 +311,7 @@
     def on_train_epoch_end(self):
         # do something with all training_step outputs, for example:
         epoch_mean = torch.stack(self.train_step_losses).mean()
-<<<<<<< HEAD
         self.log("epoch_train_loss", epoch_mean, prog_bar=True)
-=======
-        self.log("average_epoch_train_loss", epoch_mean, prog_bar=True,sync_dist=True)
->>>>>>> 1c823d06
         
         # free up the memory
         self.train_step_losses.clear()
@@ -378,18 +333,7 @@
         self.log('epoch_val_loss', loss)
 
         return loss
-<<<<<<< HEAD
-
-=======
-    
-    def on_validation_epoch_end(self):
-        # compute the average validation loss for the epoch
-        mean_epoch_val_loss = torch.stack(self.val_step_losses).mean()
-        self.log("average_epoch_val_loss", mean_epoch_val_loss, prog_bar=True,sync_dist=True)
-        
-        # free up the memory
-        self.val_step_losses.clear()
->>>>>>> 1c823d06
+
 
     def configure_optimizers(self):
         if self.optimizer_name == "SGD":
