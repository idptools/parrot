--- conflicted
+++ resolved
@@ -56,11 +56,7 @@
     # url='http://www.my_package.com',  # Website
     # download_url = 'https://github.com/idptools/parrot/archive/v0.1-alpha.tar.gz',
     install_requires=[
-<<<<<<< HEAD
             'torch>=1.8.0,<=1.10.1',
-=======
-            'torch==1.8.1',
->>>>>>> 96a1da28
             'numpy',
             'argparse',
             'more-itertools',
